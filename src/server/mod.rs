use super::*;

mod structs;
pub mod threads;
pub use structs::*;

pub struct Server {
    pub db: Arc<DB>,
    pub event_sender: tokio::sync::broadcast::Sender<ServerEvent>,
    pub raw_event_sender: kanal::Sender<RawServerEvent>,
    pub token: WaitToken,
    pub holders: Arc<Holders>,
    pub indexer: Arc<nint_blk::Indexer>,
    pub client: Arc<nint_blk::Client>,
    pub start_time: std::time::Instant,
}

impl Server {
    pub fn new(db_path: &str) -> anyhow::Result<(kanal::Receiver<RawServerEvent>, tokio::sync::broadcast::Sender<ServerEvent>, Self)> {
        let (raw_tx, raw_rx) = kanal::unbounded();
        let (tx, _) = tokio::sync::broadcast::channel(30_000);
        let token = WaitToken::default();
        let db = Arc::new(DB::open(db_path));

        let coin = match (*BLOCKCHAIN, *NETWORK) {
            (Blockchain::Bellscoin, Network::Bellscoin) => "bellscoin",
            (Blockchain::Bellscoin, Network::Testnet) => "bellscoin-testnet",
            (Blockchain::Dogecoin, Network::Bellscoin) => "dogecoin",
            (Blockchain::Dogecoin, Network::Testnet) => "dogecoin-testnet",
<<<<<<< HEAD
=======
            (Blockchain::DogecoinEv, Network::Bellscoin) => "dogecoinev",
            (Blockchain::DogecoinEv, Network::Testnet) => "dogecoinev-testnet",
>>>>>>> bce0f001
            (Blockchain::Pepecoin, Network::Bellscoin) => "pepecoin",
            (Blockchain::Pepecoin, Network::Testnet) => "pepecoin-testnet",
            _ => "bellscoin",
        }
        .to_string();

        let coin = nint_blk::CoinType::from_str(&coin).unwrap();

        let last_height = db.last_block.get(()).unwrap_or_default();

        let client = Arc::new(nint_blk::Client::new(&URL, nint_blk::Auth::UserPass(USER.to_string(), PASS.to_string()), coin, token.clone()).unwrap());

        let indexer = nint_blk::Indexer {
            coin,
            last_block: nint_blk::BlockId {
                height: last_height as u64,
                hash: db.block_info.get(last_height).unwrap_or_default().hash.into(),
            },
            path: BLK_DIR.clone(),
            reorg_max_len: REORG_CACHE_MAX_LEN,
            token: token.clone(),
            index_dir_path: INDEX_DIR.clone(),
            client: client.clone(),
        };

        let server = Self {
            holders: Arc::new(Holders::init(&db)),
            raw_event_sender: raw_tx.clone(),
            token,
            event_sender: tx.clone(),
            indexer: Arc::new(indexer),
            db,
            client,
            start_time: std::time::Instant::now(),
        };

        Ok((raw_rx, tx, server))
    }

    pub fn load_addresses(&self, keys: impl IntoIterator<Item = FullHash>) -> anyhow::Result<AddressesFullHash> {
        let keys = keys.into_iter().collect::<HashSet<_>>();

        Ok(AddressesFullHash::new(
            self.db.fullhash_to_address.multi_get_kv(keys.iter(), false).into_iter().map(|(k, v)| (*k, v)).collect(),
        ))
    }

    pub fn generate_history_hash(prev_history_hash: sha256::Hash, history: &[(AddressTokenIdDB, HistoryValue)], addresses: &AddressesFullHash) -> anyhow::Result<sha256::Hash> {
        let current_hash = if history.is_empty() {
            *DEFAULT_HASH
        } else {
            let mut buffer = Vec::<u8>::new();

            for (address_token, action) in history {
                let rest = rest::types::History {
                    height: action.height,
                    action: rest::types::TokenAction::from_with_addresses(action.action.clone(), addresses),
                    address_token: rest::types::AddressTokenId {
                        address: addresses.get(&address_token.address),
                        id: address_token.id,
                        tick: address_token.token.into(),
                    },
                };
                let bytes = serde_json::to_vec(&rest)?;
                buffer.extend(bytes);
            }

            sha256::Hash::hash(&buffer)
        };

        let new_hash = {
            let mut buffer = prev_history_hash.as_byte_array().to_vec();
            buffer.extend_from_slice(current_hash.as_byte_array());
            sha256::Hash::hash(&buffer)
        };

        Ok(new_hash)
    }
}<|MERGE_RESOLUTION|>--- conflicted
+++ resolved
@@ -27,11 +27,8 @@
             (Blockchain::Bellscoin, Network::Testnet) => "bellscoin-testnet",
             (Blockchain::Dogecoin, Network::Bellscoin) => "dogecoin",
             (Blockchain::Dogecoin, Network::Testnet) => "dogecoin-testnet",
-<<<<<<< HEAD
-=======
             (Blockchain::DogecoinEv, Network::Bellscoin) => "dogecoinev",
             (Blockchain::DogecoinEv, Network::Testnet) => "dogecoinev-testnet",
->>>>>>> bce0f001
             (Blockchain::Pepecoin, Network::Bellscoin) => "pepecoin",
             (Blockchain::Pepecoin, Network::Testnet) => "pepecoin-testnet",
             _ => "bellscoin",
