use std::str::FromStr;

#[derive(Debug, Clone, Copy, PartialEq, Eq)]
pub enum Blockchain {
    Dogecoin,
    /// DogecoinEV (DEV) chain
    DogecoinEv,
    Bellscoin,
    Pepecoin,
<<<<<<< HEAD
=======
    Litecoin,
>>>>>>> bce0f001
}

#[derive(Debug, thiserror::Error)]
pub enum BlockchainParseError {
    #[error("Unknown blockchain")]
    UnknownBlockchain,
}

impl FromStr for Blockchain {
    type Err = BlockchainParseError;

    fn from_str(s: &str) -> Result<Self, Self::Err> {
        match s.to_ascii_lowercase().as_str() {
            "dogecoin" | "doge" => Ok(Blockchain::Dogecoin),
            // DogecoinEV (DEV) aliases
            "dogecoinev" | "dev" | "dev20" | "dev-20" | "doge-ev" => Ok(Blockchain::DogecoinEv),
            "bellscoin" | "bells" => Ok(Blockchain::Bellscoin),
            "pepecoin" | "pepe" => Ok(Blockchain::Pepecoin),
<<<<<<< HEAD
=======
            "litecoin" => Ok(Blockchain::Litecoin),
>>>>>>> bce0f001
            _ => Err(BlockchainParseError::UnknownBlockchain),
        }
    }
}<|MERGE_RESOLUTION|>--- conflicted
+++ resolved
@@ -7,10 +7,7 @@
     DogecoinEv,
     Bellscoin,
     Pepecoin,
-<<<<<<< HEAD
-=======
     Litecoin,
->>>>>>> bce0f001
 }
 
 #[derive(Debug, thiserror::Error)]
@@ -29,10 +26,7 @@
             "dogecoinev" | "dev" | "dev20" | "dev-20" | "doge-ev" => Ok(Blockchain::DogecoinEv),
             "bellscoin" | "bells" => Ok(Blockchain::Bellscoin),
             "pepecoin" | "pepe" => Ok(Blockchain::Pepecoin),
-<<<<<<< HEAD
-=======
             "litecoin" => Ok(Blockchain::Litecoin),
->>>>>>> bce0f001
             _ => Err(BlockchainParseError::UnknownBlockchain),
         }
     }
