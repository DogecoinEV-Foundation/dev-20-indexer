use super::*;

use serde::de::Error;

#[derive(Clone, Serialize, Deserialize, Debug)]
pub struct Protocol(pub Brc4Value, pub Option<Brc4ActionErr>);

fn bel_20_validate<'de, D>(val: &str) -> Result<Fixed128, D::Error>
where
    D: serde::Deserializer<'de>,
{
    if val.starts_with('+') | val.starts_with('-') {
        return Err(Error::custom("value cannot start from + or -"));
    }
    if val.starts_with('.') | val.ends_with('.') {
        return Err(Error::custom("value cannot start or end with ."));
    }
    if val.starts_with(' ') | val.ends_with(' ') {
        return Err(Error::custom("value cannot contain spaces"));
    }
    match Fixed128::from_str(val) {
        Ok(v) => {
            if v > Fixed128::from(u64::MAX) {
                Err(Error::custom("value is too large"))
            } else {
                Ok(v)
            }
        }
        Err(e) => Err(Error::custom(e)),
    }
}

pub fn bel_20_decimal<'de, D>(deserializer: D) -> Result<Fixed128, D::Error>
where
    D: serde::Deserializer<'de>,
{
    let val = <&str as serde::Deserialize>::deserialize(deserializer)?;
    bel_20_validate::<D>(val)
}

pub fn bel_20_option_decimal<'de, D>(deserializer: D) -> Result<Option<Fixed128>, D::Error>
where
    D: serde::Deserializer<'de>,
{
    let val = <Option<&str> as serde::Deserialize>::deserialize(deserializer)?;
    val.map(|x| bel_20_validate::<D>(x)).transpose()
}

pub fn bel_20_tick<'de, D>(deserializer: D) -> Result<OriginalTokenTick, D::Error>
where
    D: serde::Deserializer<'de>,
{
    let val = <Cow<str> as serde::Deserialize>::deserialize(deserializer)?;
    let val = val.as_bytes().to_vec();

    if val.len() != 4 {
        return Err(Error::custom("invalid token tick"));
    }

    Ok(val.try_into().unwrap())
}

#[derive(Serialize, Deserialize, Debug, Clone)]
#[serde(tag = "op")]
#[serde(rename_all = "lowercase")]
pub enum Brc4 {
    Mint {
        #[serde(flatten)]
        proto: MintProto,
    },
    Deploy {
        #[serde(flatten)]
        proto: DeployProto,
    },
    Transfer {
        #[serde(flatten)]
        proto: TransferProto,
    },
}

#[derive(Serialize, Deserialize, Debug, Clone, Copy)]
pub struct MintProtoWrapper {
    #[serde(deserialize_with = "bel_20_tick")]
    pub tick: OriginalTokenTick,
    #[serde(deserialize_with = "bel_20_decimal")]
    pub amt: Fixed128,
}

#[derive(Serialize, Deserialize, Debug, Clone)]
#[serde(tag = "p")]
#[serde_as]
pub enum MintProto {
    #[serde(rename = "bel-20")]
    Bel20(MintProtoWrapper),
    #[serde(rename = "drc-20")]
    Drc20(MintProtoWrapper),
<<<<<<< HEAD
    #[serde(rename = "prc-20")]
    Prc20(MintProtoWrapper),
=======
    #[serde(rename = "dev-20")]
    Dev20(MintProtoWrapper),
    #[serde(rename = "prc-20")]
    Prc20(MintProtoWrapper),
    #[serde(rename = "ltc-20")]
    Ltc20(MintProtoWrapper),
>>>>>>> bce0f001
}

impl MintProto {
    pub fn value(&self) -> anyhow::Result<MintProtoWrapper> {
        match self {
            MintProto::Bel20(v) if *BLOCKCHAIN == Blockchain::Bellscoin => Ok(*v),
            MintProto::Drc20(v) if *BLOCKCHAIN == Blockchain::Dogecoin => Ok(*v),
<<<<<<< HEAD
            MintProto::Prc20(v) if *BLOCKCHAIN == Blockchain::Pepecoin => Ok(*v),
=======
            // DEV-20 on DogecoinEV
            MintProto::Dev20(v) if *BLOCKCHAIN == Blockchain::DogecoinEv => Ok(*v),
            MintProto::Prc20(v) if *BLOCKCHAIN == Blockchain::Pepecoin => Ok(*v),
            MintProto::Ltc20(v) if *BLOCKCHAIN == Blockchain::Litecoin => Ok(*v),
>>>>>>> bce0f001
            _ => anyhow::bail!("Unsupported type"),
        }
    }
}

#[derive(Serialize, Deserialize, Debug, Clone, Copy)]
pub struct DeployProtoWrapper {
    #[serde(deserialize_with = "bel_20_tick")]
    pub tick: OriginalTokenTick,
    #[serde(deserialize_with = "bel_20_decimal")]
    pub max: Fixed128,
    #[serde(default, deserialize_with = "bel_20_option_decimal")]
    pub lim: Option<Fixed128>,
    #[serde(with = ":: serde_with :: As :: < DisplayFromStr >")]
    #[serde(default = "DeployProto::default_dec")]
    pub dec: u8,
}

#[derive(Serialize, Deserialize, Debug, Clone)]
#[serde(tag = "p")]
#[serde_as]
pub enum DeployProto {
    #[serde(rename = "bel-20")]
    Bel20(DeployProtoWrapper),
    #[serde(rename = "drc-20")]
    Drc20(DeployProtoWrapper),
<<<<<<< HEAD
    #[serde(rename = "prc-20")]
    Prc20(DeployProtoWrapper),
=======
    #[serde(rename = "dev-20")]
    Dev20(DeployProtoWrapper),
    #[serde(rename = "prc-20")]
    Prc20(DeployProtoWrapper),
    #[serde(rename = "ltc-20")]
    Ltc20(DeployProtoWrapper),
>>>>>>> bce0f001
}

impl DeployProto {
    pub fn value(&self) -> anyhow::Result<DeployProtoWrapper> {
        match self {
            DeployProto::Bel20(v) if *BLOCKCHAIN == Blockchain::Bellscoin => Ok(*v),
            DeployProto::Drc20(v) if *BLOCKCHAIN == Blockchain::Dogecoin => Ok(*v),
<<<<<<< HEAD
            DeployProto::Prc20(v) if *BLOCKCHAIN == Blockchain::Pepecoin => Ok(*v),
=======
            // DEV-20 on DogecoinEV
            DeployProto::Dev20(v) if *BLOCKCHAIN == Blockchain::DogecoinEv => Ok(*v),
            DeployProto::Prc20(v) if *BLOCKCHAIN == Blockchain::Pepecoin => Ok(*v),
            DeployProto::Ltc20(v) if *BLOCKCHAIN == Blockchain::Litecoin => Ok(*v),
>>>>>>> bce0f001
            _ => anyhow::bail!("Unsupported type"),
        }
    }
}

impl DeployProto {
    pub const DEFAULT_DEC: u8 = 18;
    pub const MAX_DEC: u8 = 18;
    pub fn default_dec() -> u8 {
        Self::DEFAULT_DEC
    }
}

#[derive(Serialize, Deserialize, Debug, Clone)]
#[serde(tag = "p")]
#[serde_as]
pub enum TransferProto {
    #[serde(rename = "bel-20")]
    Bel20(MintProtoWrapper),
    #[serde(rename = "drc-20")]
    Drc20(MintProtoWrapper),
<<<<<<< HEAD
    #[serde(rename = "prc-20")]
    Prc20(MintProtoWrapper),
=======
    #[serde(rename = "dev-20")]
    Dev20(MintProtoWrapper),
    #[serde(rename = "prc-20")]
    Prc20(MintProtoWrapper),
    #[serde(rename = "ltc-20")]
    Ltc20(MintProtoWrapper),
>>>>>>> bce0f001
}

impl TransferProto {
    pub fn value(&self) -> anyhow::Result<MintProtoWrapper> {
        match self {
            TransferProto::Bel20(v) if *BLOCKCHAIN == Blockchain::Bellscoin => Ok(*v),
            TransferProto::Drc20(v) if *BLOCKCHAIN == Blockchain::Dogecoin => Ok(*v),
<<<<<<< HEAD
            TransferProto::Prc20(v) if *BLOCKCHAIN == Blockchain::Pepecoin => Ok(*v),
=======
            // DEV-20 on DogecoinEV
            TransferProto::Dev20(v) if *BLOCKCHAIN == Blockchain::DogecoinEv => Ok(*v),
            TransferProto::Prc20(v) if *BLOCKCHAIN == Blockchain::Pepecoin => Ok(*v),
            TransferProto::Ltc20(v) if *BLOCKCHAIN == Blockchain::Litecoin => Ok(*v),
>>>>>>> bce0f001
            _ => anyhow::bail!("Unsupported type"),
        }
    }
}

#[derive(Serialize, Deserialize, Debug, Clone)]
pub enum Brc4Value {
    Mint { tick: OriginalTokenTick, amt: Fixed128 },
    Transfer { tick: OriginalTokenTick, amt: Fixed128 },
    Deploy { tick: OriginalTokenTick, max: Fixed128, lim: Fixed128, dec: u8 },
}

impl TryFrom<&DeployProto> for Brc4Value {
    type Error = anyhow::Error;

    fn try_from(v: &DeployProto) -> Result<Self, Self::Error> {
        let v = v.value()?;
        Ok(Brc4Value::Deploy {
            tick: v.tick,
            max: v.max,
            lim: v.lim.unwrap_or(v.max),
            dec: v.dec,
        })
    }
}

impl TryFrom<&MintProto> for Brc4Value {
    type Error = anyhow::Error;

    fn try_from(v: &MintProto) -> Result<Self, Self::Error> {
        let v = v.value()?;
        Ok(Brc4Value::Mint { tick: v.tick, amt: v.amt })
    }
}

impl TryFrom<&TransferProto> for Brc4Value {
    type Error = anyhow::Error;

    fn try_from(v: &TransferProto) -> Result<Self, Self::Error> {
        let v = v.value()?;
        Ok(Brc4Value::Transfer { tick: v.tick, amt: v.amt })
    }
}<|MERGE_RESOLUTION|>--- conflicted
+++ resolved
@@ -94,17 +94,12 @@
     Bel20(MintProtoWrapper),
     #[serde(rename = "drc-20")]
     Drc20(MintProtoWrapper),
-<<<<<<< HEAD
-    #[serde(rename = "prc-20")]
-    Prc20(MintProtoWrapper),
-=======
     #[serde(rename = "dev-20")]
     Dev20(MintProtoWrapper),
     #[serde(rename = "prc-20")]
     Prc20(MintProtoWrapper),
     #[serde(rename = "ltc-20")]
     Ltc20(MintProtoWrapper),
->>>>>>> bce0f001
 }
 
 impl MintProto {
@@ -112,14 +107,10 @@
         match self {
             MintProto::Bel20(v) if *BLOCKCHAIN == Blockchain::Bellscoin => Ok(*v),
             MintProto::Drc20(v) if *BLOCKCHAIN == Blockchain::Dogecoin => Ok(*v),
-<<<<<<< HEAD
-            MintProto::Prc20(v) if *BLOCKCHAIN == Blockchain::Pepecoin => Ok(*v),
-=======
             // DEV-20 on DogecoinEV
             MintProto::Dev20(v) if *BLOCKCHAIN == Blockchain::DogecoinEv => Ok(*v),
             MintProto::Prc20(v) if *BLOCKCHAIN == Blockchain::Pepecoin => Ok(*v),
             MintProto::Ltc20(v) if *BLOCKCHAIN == Blockchain::Litecoin => Ok(*v),
->>>>>>> bce0f001
             _ => anyhow::bail!("Unsupported type"),
         }
     }
@@ -146,17 +137,12 @@
     Bel20(DeployProtoWrapper),
     #[serde(rename = "drc-20")]
     Drc20(DeployProtoWrapper),
-<<<<<<< HEAD
-    #[serde(rename = "prc-20")]
-    Prc20(DeployProtoWrapper),
-=======
     #[serde(rename = "dev-20")]
     Dev20(DeployProtoWrapper),
     #[serde(rename = "prc-20")]
     Prc20(DeployProtoWrapper),
     #[serde(rename = "ltc-20")]
     Ltc20(DeployProtoWrapper),
->>>>>>> bce0f001
 }
 
 impl DeployProto {
@@ -164,14 +150,10 @@
         match self {
             DeployProto::Bel20(v) if *BLOCKCHAIN == Blockchain::Bellscoin => Ok(*v),
             DeployProto::Drc20(v) if *BLOCKCHAIN == Blockchain::Dogecoin => Ok(*v),
-<<<<<<< HEAD
-            DeployProto::Prc20(v) if *BLOCKCHAIN == Blockchain::Pepecoin => Ok(*v),
-=======
             // DEV-20 on DogecoinEV
             DeployProto::Dev20(v) if *BLOCKCHAIN == Blockchain::DogecoinEv => Ok(*v),
             DeployProto::Prc20(v) if *BLOCKCHAIN == Blockchain::Pepecoin => Ok(*v),
             DeployProto::Ltc20(v) if *BLOCKCHAIN == Blockchain::Litecoin => Ok(*v),
->>>>>>> bce0f001
             _ => anyhow::bail!("Unsupported type"),
         }
     }
@@ -193,17 +175,12 @@
     Bel20(MintProtoWrapper),
     #[serde(rename = "drc-20")]
     Drc20(MintProtoWrapper),
-<<<<<<< HEAD
-    #[serde(rename = "prc-20")]
-    Prc20(MintProtoWrapper),
-=======
     #[serde(rename = "dev-20")]
     Dev20(MintProtoWrapper),
     #[serde(rename = "prc-20")]
     Prc20(MintProtoWrapper),
     #[serde(rename = "ltc-20")]
     Ltc20(MintProtoWrapper),
->>>>>>> bce0f001
 }
 
 impl TransferProto {
@@ -211,14 +188,10 @@
         match self {
             TransferProto::Bel20(v) if *BLOCKCHAIN == Blockchain::Bellscoin => Ok(*v),
             TransferProto::Drc20(v) if *BLOCKCHAIN == Blockchain::Dogecoin => Ok(*v),
-<<<<<<< HEAD
-            TransferProto::Prc20(v) if *BLOCKCHAIN == Blockchain::Pepecoin => Ok(*v),
-=======
             // DEV-20 on DogecoinEV
             TransferProto::Dev20(v) if *BLOCKCHAIN == Blockchain::DogecoinEv => Ok(*v),
             TransferProto::Prc20(v) if *BLOCKCHAIN == Blockchain::Pepecoin => Ok(*v),
             TransferProto::Ltc20(v) if *BLOCKCHAIN == Blockchain::Litecoin => Ok(*v),
->>>>>>> bce0f001
             _ => anyhow::bail!("Unsupported type"),
         }
     }
